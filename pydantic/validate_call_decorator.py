"""Decorator for validating function calls."""

from __future__ import annotations as _annotations

<<<<<<< HEAD
from typing import TYPE_CHECKING, Any, Callable, TypeVar, overload
=======
import inspect
from functools import partial
from typing import TYPE_CHECKING, Any, Callable, TypeVar, cast, overload
>>>>>>> 7bb0e0af

from ._internal import _typing_extra, _validate_call
from .errors import PydanticUserError

__all__ = ('validate_call',)

if TYPE_CHECKING:
    from .config import ConfigDict

    AnyCallableT = TypeVar('AnyCallableT', bound=Callable[..., Any])


_INVALID_TYPE_ERROR_CODE = 'validate-call-type'


def _check_function_type(function: object) -> None:
    """Check if the input function is a supported type for `validate_call`."""
    if isinstance(function, _validate_call.VALIDATE_CALL_SUPPORTED_TYPES):
        try:
            inspect.signature(cast(_validate_call.ValidateCallSupportedTypes, function))
        except ValueError:
            raise PydanticUserError(
                f"Input function `{function}` doesn't have a valid signature", code=_INVALID_TYPE_ERROR_CODE
            )

        if isinstance(function, partial):
            try:
                assert not isinstance(partial.func, partial), 'Partial of partial'
                _check_function_type(function.func)
            except PydanticUserError as e:
                raise PydanticUserError(
                    f'Partial of `{function.func}` is invalid because the type of `{function.func}` is not supported by `validate_call`',
                    code=_INVALID_TYPE_ERROR_CODE,
                ) from e

        return

    if isinstance(function, (classmethod, staticmethod, property)):
        name = type(function).__name__
        raise PydanticUserError(
            f'The `@{name}` decorator should be applied after `@validate_call` (put `@{name}` on top)',
            code=_INVALID_TYPE_ERROR_CODE,
        )

    if inspect.isclass(function):
        raise PydanticUserError(
            f'Unable to validate {function}: `validate_call` should be applied to functions, not classes (put `@validate_call` on top of `__init__` or `__new__` instead)',
            code=_INVALID_TYPE_ERROR_CODE,
        )
    if callable(function):
        raise PydanticUserError(
            f'Unable to validate {function}: `validate_call` should be applied to functions, not instances or other callables. Use `validate_call` explicitly on `__call__` instead.',
            code=_INVALID_TYPE_ERROR_CODE,
        )

    raise PydanticUserError(
        f'Unable to validate {function}: `validate_call` should be applied to one of the following: function, method, partial, or lambda',
        code=_INVALID_TYPE_ERROR_CODE,
    )


@overload
def validate_call(
    *, config: ConfigDict | None = None, validate_return: bool = False
) -> Callable[[AnyCallableT], AnyCallableT]: ...


@overload
def validate_call(func: AnyCallableT, /) -> AnyCallableT: ...


def validate_call(
    func: AnyCallableT | None = None,
    /,
    *,
    config: ConfigDict | None = None,
    validate_return: bool = False,
) -> AnyCallableT | Callable[[AnyCallableT], AnyCallableT]:
    """Usage docs: https://docs.pydantic.dev/2.10/concepts/validation_decorator/

    Returns a decorated wrapper around the function that validates the arguments and, optionally, the return value.

    Usage may be either as a plain decorator `@validate_call` or with arguments `@validate_call(...)`.

    Args:
        func: The function to be decorated.
        config: The configuration dictionary.
        validate_return: Whether to validate the return value.

    Returns:
        The decorated function.
    """
<<<<<<< HEAD
    if (local_ns := _typing_extra.parent_frame_namespace()) and '__type_params__' in local_ns:
        # When using PEP 695 syntax, an extra frame is created, which stores the type parameters.
        # So the `local_ns` above does not contain the TypeVar.
        #
        # Note: since Python 3.13, `typing._eval_type` starts accepting `type_params`;
        #       but that way won't work for Python 3.12 (which PEP 695 is introduced in).

        generic_param_ns = _typing_extra.parent_frame_namespace(parent_depth=3) or {}
        local_ns = {**generic_param_ns, **local_ns}

    return _validate_call.validate_call_with_namespace(func, config, validate_return, local_ns)
=======
    parent_namespace = _typing_extra.parent_frame_namespace()

    def validate(function: AnyCallableT) -> AnyCallableT:
        _check_function_type(function)
        validate_call_wrapper = _validate_call.ValidateCallWrapper(
            cast(_validate_call.ValidateCallSupportedTypes, function), config, validate_return, parent_namespace
        )
        return _validate_call.update_wrapper_attributes(function, validate_call_wrapper.__call__)  # type: ignore

    if func is not None:
        return validate(func)
    else:
        return validate
>>>>>>> 7bb0e0af
<|MERGE_RESOLUTION|>--- conflicted
+++ resolved
@@ -2,16 +2,9 @@
 
 from __future__ import annotations as _annotations
 
-<<<<<<< HEAD
 from typing import TYPE_CHECKING, Any, Callable, TypeVar, overload
-=======
-import inspect
-from functools import partial
-from typing import TYPE_CHECKING, Any, Callable, TypeVar, cast, overload
->>>>>>> 7bb0e0af
 
 from ._internal import _typing_extra, _validate_call
-from .errors import PydanticUserError
 
 __all__ = ('validate_call',)
 
@@ -19,55 +12,6 @@
     from .config import ConfigDict
 
     AnyCallableT = TypeVar('AnyCallableT', bound=Callable[..., Any])
-
-
-_INVALID_TYPE_ERROR_CODE = 'validate-call-type'
-
-
-def _check_function_type(function: object) -> None:
-    """Check if the input function is a supported type for `validate_call`."""
-    if isinstance(function, _validate_call.VALIDATE_CALL_SUPPORTED_TYPES):
-        try:
-            inspect.signature(cast(_validate_call.ValidateCallSupportedTypes, function))
-        except ValueError:
-            raise PydanticUserError(
-                f"Input function `{function}` doesn't have a valid signature", code=_INVALID_TYPE_ERROR_CODE
-            )
-
-        if isinstance(function, partial):
-            try:
-                assert not isinstance(partial.func, partial), 'Partial of partial'
-                _check_function_type(function.func)
-            except PydanticUserError as e:
-                raise PydanticUserError(
-                    f'Partial of `{function.func}` is invalid because the type of `{function.func}` is not supported by `validate_call`',
-                    code=_INVALID_TYPE_ERROR_CODE,
-                ) from e
-
-        return
-
-    if isinstance(function, (classmethod, staticmethod, property)):
-        name = type(function).__name__
-        raise PydanticUserError(
-            f'The `@{name}` decorator should be applied after `@validate_call` (put `@{name}` on top)',
-            code=_INVALID_TYPE_ERROR_CODE,
-        )
-
-    if inspect.isclass(function):
-        raise PydanticUserError(
-            f'Unable to validate {function}: `validate_call` should be applied to functions, not classes (put `@validate_call` on top of `__init__` or `__new__` instead)',
-            code=_INVALID_TYPE_ERROR_CODE,
-        )
-    if callable(function):
-        raise PydanticUserError(
-            f'Unable to validate {function}: `validate_call` should be applied to functions, not instances or other callables. Use `validate_call` explicitly on `__call__` instead.',
-            code=_INVALID_TYPE_ERROR_CODE,
-        )
-
-    raise PydanticUserError(
-        f'Unable to validate {function}: `validate_call` should be applied to one of the following: function, method, partial, or lambda',
-        code=_INVALID_TYPE_ERROR_CODE,
-    )
 
 
 @overload
@@ -101,30 +45,30 @@
     Returns:
         The decorated function.
     """
-<<<<<<< HEAD
-    if (local_ns := _typing_extra.parent_frame_namespace()) and '__type_params__' in local_ns:
-        # When using PEP 695 syntax, an extra frame is created, which stores the type parameters.
-        # So the `local_ns` above does not contain the TypeVar.
-        #
-        # Note: since Python 3.13, `typing._eval_type` starts accepting `type_params`;
-        #       but that way won't work for Python 3.12 (which PEP 695 is introduced in).
-
-        generic_param_ns = _typing_extra.parent_frame_namespace(parent_depth=3) or {}
-        local_ns = {**generic_param_ns, **local_ns}
-
-    return _validate_call.validate_call_with_namespace(func, config, validate_return, local_ns)
-=======
     parent_namespace = _typing_extra.parent_frame_namespace()
 
-    def validate(function: AnyCallableT) -> AnyCallableT:
-        _check_function_type(function)
-        validate_call_wrapper = _validate_call.ValidateCallWrapper(
-            cast(_validate_call.ValidateCallSupportedTypes, function), config, validate_return, parent_namespace
-        )
-        return _validate_call.update_wrapper_attributes(function, validate_call_wrapper.__call__)  # type: ignore
+    # def validate(function: AnyCallableT) -> AnyCallableT:
+    #     _check_function_type(function)
+    #     validate_call_wrapper = _validate_call.ValidateCallWrapper(
+    #         cast(_validate_call.ValidateCallSupportedTypes, function), config, validate_return, parent_namespace
+    #     )
+    #     return _validate_call.update_wrapper_attributes(function, validate_call_wrapper.__call__)  # type: ignore
 
-    if func is not None:
-        return validate(func)
-    else:
-        return validate
->>>>>>> 7bb0e0af
+    # if func is not None:
+    #     return validate(func)
+    # else:
+    #     return validate
+
+    return _validate_call.validate_call_with_namespace(func, config, validate_return, parent_namespace)
+
+    # if (local_ns := _typing_extra.parent_frame_namespace()) and '__type_params__' in local_ns:
+    #     # When using PEP 695 syntax, an extra frame is created, which stores the type parameters.
+    #     # So the `local_ns` above does not contain the TypeVar.
+    #     #
+    #     # Note: since Python 3.13, `typing._eval_type` starts accepting `type_params`;
+    #     #       but that way won't work for Python 3.12 (which PEP 695 is introduced in).
+
+    #     generic_param_ns = _typing_extra.parent_frame_namespace(parent_depth=3) or {}
+    #     local_ns = {**generic_param_ns, **local_ns}
+
+    # return _validate_call.validate_call_with_namespace(func, config, validate_return, local_ns)