from __future__ import annotations as _annotations

import functools
import inspect
<<<<<<< HEAD
import typing
from collections.abc import Mapping
from functools import partial, wraps
from typing import Any, Awaitable, Callable, TypedDict, TypeVar
=======
from functools import partial
from types import BuiltinFunctionType, BuiltinMethodType, FunctionType, LambdaType, MethodType
from typing import Any, Awaitable, Callable, Union, get_args
>>>>>>> 7bb0e0af

import pydantic_core

from ..config import ConfigDict
from ..plugin._schema_validator import create_schema_validator
<<<<<<< HEAD
from . import _generate_schema, _generics, _typing_extra
=======
from . import _generate_schema
>>>>>>> 7bb0e0af
from ._config import ConfigWrapper
from ._namespace_utils import MappingNamespace, NsResolver, ns_for_function

# Note: This does not play very well with type checkers. For example,
# `a: LambdaType = lambda x: x` will raise a type error by Pyright.
ValidateCallSupportedTypes = Union[
    LambdaType,
    FunctionType,
    MethodType,
    BuiltinFunctionType,
    BuiltinMethodType,
    functools.partial,
]

VALIDATE_CALL_SUPPORTED_TYPES = get_args(ValidateCallSupportedTypes)


def extract_function_name(func: ValidateCallSupportedTypes) -> str:
    """Extract the name of a `ValidateCallSupportedTypes` object."""
    return f'partial({func.func.__name__})' if isinstance(func, functools.partial) else func.__name__


def extract_function_qualname(func: ValidateCallSupportedTypes) -> str:
    """Extract the qualname of a `ValidateCallSupportedTypes` object."""
    return f'partial({func.func.__qualname__})' if isinstance(func, functools.partial) else func.__qualname__


def update_wrapper_attributes(wrapped: ValidateCallSupportedTypes, wrapper: Callable[..., Any]):
    """Update the `wrapper` function with the attributes of the `wrapped` function. Return the updated function."""
    if inspect.iscoroutinefunction(wrapped):

        @functools.wraps(wrapped)
        async def wrapper_function(*args, **kwargs):  # type: ignore
            return await wrapper(*args, **kwargs)
    else:

        @functools.wraps(wrapped)
        def wrapper_function(*args, **kwargs):
            return wrapper(*args, **kwargs)

    # We need to manually update this because `partial` object has no `__name__` and `__qualname__`.
    wrapper_function.__name__ = extract_function_name(wrapped)
    wrapper_function.__qualname__ = extract_function_qualname(wrapped)
    wrapper_function.raw_function = wrapped  # type: ignore

    return wrapper_function

if typing.TYPE_CHECKING:
    from ..config import ConfigDict
    from ..main import BaseModel

    AnyCallableT = TypeVar('AnyCallableT', bound=Callable[..., Any])


class ValidateCallWrapper:
    """This is a wrapper around a function that validates the arguments passed to it, and optionally the return value."""

    __slots__ = ('__pydantic_validator__', '__return_pydantic_validator__')

    def __init__(
        self,
        function: ValidateCallSupportedTypes,
        config: ConfigDict | None,
        validate_return: bool,
        parent_namespace: MappingNamespace | None,
    ) -> None:
        if isinstance(function, partial):
            schema_type = function.func
            module = function.func.__module__
        else:
            schema_type = function
            module = function.__module__
        qualname = extract_function_qualname(function)

        ns_resolver = NsResolver(namespaces_tuple=ns_for_function(schema_type, parent_namespace=parent_namespace))

        config_wrapper = ConfigWrapper(config)
        gen_schema = _generate_schema.GenerateSchema(config_wrapper, ns_resolver)
        schema = gen_schema.clean_schema(gen_schema.generate_schema(function))
        core_config = config_wrapper.core_config(title=qualname)

        self.__pydantic_validator__ = create_schema_validator(
            schema,
            schema_type,
            module,
            qualname,
            'validate_call',
            core_config,
            config_wrapper.plugin_settings,
        )

        if validate_return:
            signature = inspect.signature(function)
            return_type = signature.return_annotation if signature.return_annotation is not signature.empty else Any
            gen_schema = _generate_schema.GenerateSchema(config_wrapper, ns_resolver)
            schema = gen_schema.clean_schema(gen_schema.generate_schema(return_type))
            validator = create_schema_validator(
                schema,
                schema_type,
                module,
                qualname,
                'validate_call',
                core_config,
                config_wrapper.plugin_settings,
            )
            if inspect.iscoroutinefunction(function):

                async def return_val_wrapper(aw: Awaitable[Any]) -> None:
                    return validator.validate_python(await aw)

                self.__return_pydantic_validator__ = return_val_wrapper
            else:
                self.__return_pydantic_validator__ = validator.validate_python
        else:
            self.__return_pydantic_validator__ = None

    def __call__(self, *args: Any, **kwargs: Any) -> Any:
        res = self.__pydantic_validator__.validate_python(pydantic_core.ArgsKwargs(args, kwargs))
        if self.__return_pydantic_validator__:
            return self.__return_pydantic_validator__(res)
<<<<<<< HEAD
        return res


class ValidateCallInfo(TypedDict):
    validate_return: bool
    config: ConfigDict | None
    function: Callable[..., Any]
    local_namespace: dict[str, Any] | None


def validate_call_with_namespace(
    function: AnyCallableT | None = None,
    config: ConfigDict | None = None,
    validate_return: bool = False,
    local_namespace: dict[str, Any] | None = None,
) -> AnyCallableT | Callable[[AnyCallableT], AnyCallableT]:
    def validate(function: AnyCallableT) -> AnyCallableT:
        if isinstance(function, (classmethod, staticmethod)):
            name = type(function).__name__
            raise TypeError(f'The `@{name}` decorator should be applied after `@validate_call` (put `@{name}` on top)')

        validate_call_wrapper = ValidateCallWrapper(function, config, validate_return, local_namespace)

        if inspect.iscoroutinefunction(function):

            @wraps(function)
            async def wrapper_function(*args, **kwargs):  # type: ignore
                return await validate_call_wrapper(*args, **kwargs)
        else:

            @wraps(function)
            def wrapper_function(*args, **kwargs):
                return validate_call_wrapper(*args, **kwargs)

        wrapper_function.raw_function = function  # type: ignore

        info = ValidateCallInfo(
            validate_return=validate_return,
            config=config,
            function=function,
            local_namespace=local_namespace,
        )
        wrapper_function.__pydantic_validate_call_info__ = info  # type: ignore

        return wrapper_function  # type: ignore

    if function:
        return validate(function)
    else:
        return validate


def _is_wrapped_by_validate_call(obj: object) -> bool:
    return hasattr(obj, '__pydantic_validate_call_info__')


def collect_validate_call_info(namespace: Mapping[str, Any]) -> dict[str, ValidateCallInfo]:
    return {
        name: func.__pydantic_validate_call_info__
        for name, func in namespace.items()
        if _is_wrapped_by_validate_call(func)
    }


def _update_qualname(function: Callable[..., Any], model: type[BaseModel]) -> None:
    origin = model.__pydantic_generic_metadata__['origin']
    if not origin:
        return

    name = function.__name__
    qualname = function.__qualname__

    original_postfix = f'{origin.__name__}.{name}'
    assert qualname.endswith(original_postfix)
    function.__qualname__ = qualname.replace(original_postfix, f'{model.__name__}.{name}')


def update_generic_validate_calls(model: type[BaseModel]) -> None:
    """Recreate the methods decorated with `validate_call`, replacing any parametrized class scoped type variables."""
    origin = model.__pydantic_generic_metadata__['origin']
    typevars_map = _generics.get_model_typevars_map(model)

    if not origin:
        return

    updated_funcs: dict[str, Any] = {}
    for func_name, info in origin.__pydantic_validate_calls__.items():
        info = info.copy()
        function = info['function']

        # we want to temporarily reassign the annotations to generate schema
        original_annotations = function.__annotations__
        original_qualname = function.__qualname__
        original_signature = inspect.signature(function)

        function.__annotations__ = original_annotations.copy()
        function.__dict__.pop('__signature__', None)
        _update_qualname(function, model)

        for name, annotation in function.__annotations__.items():
            evaluated_annotation = _typing_extra.eval_type_lenient(
                annotation,
                _typing_extra.get_module_ns_of(origin),
                info['local_namespace'],
            )

            function.__annotations__[name] = _generics.replace_types(evaluated_annotation, typevars_map)

        # Note: `__signature__` of raw function will be updated, so we need to reset it later
        new_function = validate_call_with_namespace(**info)
        new_function.__signature__ = inspect.signature(function)  # type: ignore

        function.__annotations__ = original_annotations
        function.__qualname__ = original_qualname
        function.__signature__ = original_signature  # type: ignore

        setattr(model, func_name, new_function)
        updated_funcs[func_name] = new_function

    model.__pydantic_validate_calls__ = collect_validate_call_info(updated_funcs)
=======
        else:
            return res
>>>>>>> 7bb0e0af
<|MERGE_RESOLUTION|>--- conflicted
+++ resolved
@@ -2,28 +2,27 @@
 
 import functools
 import inspect
-<<<<<<< HEAD
 import typing
 from collections.abc import Mapping
-from functools import partial, wraps
-from typing import Any, Awaitable, Callable, TypedDict, TypeVar
-=======
 from functools import partial
 from types import BuiltinFunctionType, BuiltinMethodType, FunctionType, LambdaType, MethodType
-from typing import Any, Awaitable, Callable, Union, get_args
->>>>>>> 7bb0e0af
+from typing import Any, Awaitable, Callable, TypedDict, TypeVar, Union, cast, get_args
 
 import pydantic_core
 
 from ..config import ConfigDict
+from ..errors import PydanticUserError
 from ..plugin._schema_validator import create_schema_validator
-<<<<<<< HEAD
 from . import _generate_schema, _generics, _typing_extra
-=======
-from . import _generate_schema
->>>>>>> 7bb0e0af
 from ._config import ConfigWrapper
 from ._namespace_utils import MappingNamespace, NsResolver, ns_for_function
+
+if typing.TYPE_CHECKING:
+    from ..config import ConfigDict
+    from ..main import BaseModel
+
+    AnyCallableT = TypeVar('AnyCallableT', bound=Callable[..., Any])
+
 
 # Note: This does not play very well with type checkers. For example,
 # `a: LambdaType = lambda x: x` will raise a type error by Pyright.
@@ -39,6 +38,55 @@
 VALIDATE_CALL_SUPPORTED_TYPES = get_args(ValidateCallSupportedTypes)
 
 
+_INVALID_TYPE_ERROR_CODE = 'validate-call-type'
+
+
+def _check_function_type(function: object) -> None:
+    """Check if the input function is a supported type for `validate_call`."""
+    if isinstance(function, VALIDATE_CALL_SUPPORTED_TYPES):
+        try:
+            inspect.signature(cast(ValidateCallSupportedTypes, function))
+        except ValueError:
+            raise PydanticUserError(
+                f"Input function `{function}` doesn't have a valid signature", code=_INVALID_TYPE_ERROR_CODE
+            )
+
+        if isinstance(function, partial):
+            try:
+                assert not isinstance(partial.func, partial), 'Partial of partial'
+                _check_function_type(function.func)
+            except PydanticUserError as e:
+                raise PydanticUserError(
+                    f'Partial of `{function.func}` is invalid because the type of `{function.func}` is not supported by `validate_call`',
+                    code=_INVALID_TYPE_ERROR_CODE,
+                ) from e
+
+        return
+
+    if isinstance(function, (classmethod, staticmethod, property)):
+        name = type(function).__name__
+        raise PydanticUserError(
+            f'The `@{name}` decorator should be applied after `@validate_call` (put `@{name}` on top)',
+            code=_INVALID_TYPE_ERROR_CODE,
+        )
+
+    if inspect.isclass(function):
+        raise PydanticUserError(
+            f'Unable to validate {function}: `validate_call` should be applied to functions, not classes (put `@validate_call` on top of `__init__` or `__new__` instead)',
+            code=_INVALID_TYPE_ERROR_CODE,
+        )
+    if callable(function):
+        raise PydanticUserError(
+            f'Unable to validate {function}: `validate_call` should be applied to functions, not instances or other callables. Use `validate_call` explicitly on `__call__` instead.',
+            code=_INVALID_TYPE_ERROR_CODE,
+        )
+
+    raise PydanticUserError(
+        f'Unable to validate {function}: `validate_call` should be applied to one of the following: function, method, partial, or lambda',
+        code=_INVALID_TYPE_ERROR_CODE,
+    )
+
+
 def extract_function_name(func: ValidateCallSupportedTypes) -> str:
     """Extract the name of a `ValidateCallSupportedTypes` object."""
     return f'partial({func.func.__name__})' if isinstance(func, functools.partial) else func.__name__
@@ -68,12 +116,6 @@
     wrapper_function.raw_function = wrapped  # type: ignore
 
     return wrapper_function
-
-if typing.TYPE_CHECKING:
-    from ..config import ConfigDict
-    from ..main import BaseModel
-
-    AnyCallableT = TypeVar('AnyCallableT', bound=Callable[..., Any])
 
 
 class ValidateCallWrapper:
@@ -142,8 +184,8 @@
         res = self.__pydantic_validator__.validate_python(pydantic_core.ArgsKwargs(args, kwargs))
         if self.__return_pydantic_validator__:
             return self.__return_pydantic_validator__(res)
-<<<<<<< HEAD
-        return res
+        else:
+            return res
 
 
 class ValidateCallInfo(TypedDict):
@@ -159,25 +201,15 @@
     validate_return: bool = False,
     local_namespace: dict[str, Any] | None = None,
 ) -> AnyCallableT | Callable[[AnyCallableT], AnyCallableT]:
-    def validate(function: AnyCallableT) -> AnyCallableT:
-        if isinstance(function, (classmethod, staticmethod)):
-            name = type(function).__name__
-            raise TypeError(f'The `@{name}` decorator should be applied after `@validate_call` (put `@{name}` on top)')
-
-        validate_call_wrapper = ValidateCallWrapper(function, config, validate_return, local_namespace)
-
-        if inspect.iscoroutinefunction(function):
-
-            @wraps(function)
-            async def wrapper_function(*args, **kwargs):  # type: ignore
-                return await validate_call_wrapper(*args, **kwargs)
-        else:
-
-            @wraps(function)
-            def wrapper_function(*args, **kwargs):
-                return validate_call_wrapper(*args, **kwargs)
-
-        wrapper_function.raw_function = function  # type: ignore
+    def validate(_function: AnyCallableT) -> AnyCallableT:
+        _check_function_type(_function)
+        function = cast(ValidateCallSupportedTypes, _function)
+
+        validate_call_wrapper = ValidateCallWrapper(
+            cast(ValidateCallSupportedTypes, function), config, validate_return, local_namespace
+        )
+
+        wrapper_function = update_wrapper_attributes(function, validate_call_wrapper.__call__)
 
         info = ValidateCallInfo(
             validate_return=validate_return,
@@ -187,9 +219,9 @@
         )
         wrapper_function.__pydantic_validate_call_info__ = info  # type: ignore
 
-        return wrapper_function  # type: ignore
-
-    if function:
+        return cast(Any, wrapper_function)
+
+    if function is not None:
         return validate(function)
     else:
         return validate
@@ -262,8 +294,4 @@
         setattr(model, func_name, new_function)
         updated_funcs[func_name] = new_function
 
-    model.__pydantic_validate_calls__ = collect_validate_call_info(updated_funcs)
-=======
-        else:
-            return res
->>>>>>> 7bb0e0af
+    model.__pydantic_validate_calls__ = collect_validate_call_info(updated_funcs)